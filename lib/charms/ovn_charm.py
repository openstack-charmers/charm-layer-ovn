# Copyright 2019 Canonical Ltd
#
# Licensed under the Apache License, Version 2.0 (the "License");
# you may not use this file except in compliance with the License.
# You may obtain a copy of the License at
#
#  http://www.apache.org/licenses/LICENSE-2.0
#
# Unless required by applicable law or agreed to in writing, software
# distributed under the License is distributed on an "AS IS" BASIS,
# WITHOUT WARRANTIES OR CONDITIONS OF ANY KIND, either express or implied.
# See the License for the specific language governing permissions and
# limitations under the License.
import collections
import ipaddress
import json
import jsonschema
import os
import re
import subprocess

import charms.reactive as reactive

import charmhelpers.core as ch_core
import charmhelpers.contrib.charmsupport.nrpe as nrpe
import charmhelpers.contrib.openstack.context as os_context
import charmhelpers.contrib.network.ovs as ch_ovs
import charmhelpers.contrib.network.ovs.ovsdb as ch_ovsdb
import charmhelpers.contrib.openstack.deferred_events as deferred_events
import charmhelpers.fetch as ch_fetch

import charms_openstack.adapters
import charms_openstack.charm


CERT_RELATION = 'certificates'
_DEFERABLE_SVC_LIST = ['openvswitch-switch', 'ovn-controller', 'ovn-host',
                       'ovs-vswitchd', 'ovsdb-server', 'ovs-record-hostname']


class DeferredEventMixin():
    """Mixin to add to charm class to add support for deferred events."""

    def restart_on_change(self):
        """Restart the services in the self.restart_map{} attribute if any of
        the files identified by the keys changes for the wrapped call.

        Usage:

           with restart_on_change(restart_map, ...):
               do_stuff_that_might_trigger_a_restart()
               ...
        """
        return ch_core.host.restart_on_change(
            self.full_restart_map,
            stopstart=True,
            restart_functions=getattr(self, 'restart_functions', None),
            can_restart_now_f=deferred_events.check_and_record_restart_request,
            post_svc_restart_f=deferred_events.process_svc_restart)

    @property
    def deferable_services(self):
        """Services which should be stopped from restarting.

        All services from self.services are deferable. But the charm may
        install a package which install a service that the charm does not add
        to its restart_map. In that case it will be missing from
        self.services. However one of the jobs of deferred events is to ensure
        that packages updates outside of charms also do not restart services.
        To ensure there is a complete list take the services from self.services
        and also add in a known list of networking services.

        NOTE: It does not matter if one of the services in the list is not
        installed on the system.

        """
        svcs = self.services[:]
        svcs.extend(_DEFERABLE_SVC_LIST)
        return list(set(svcs))

    def configure_deferred_restarts(self):
        """Install deferred event files and policies.

        Check that the charm supports deferred events by checking for the
        presence of the 'enable-auto-restarts' config option. If it is present
        then install the supporting files and directories, however,
        configure_deferred_restarts only enables deferred events if
        'enable-auto-restarts' is True.
        """
        if 'enable-auto-restarts' in ch_core.hookenv.config().keys():
            deferred_events.configure_deferred_restarts(
                self.deferable_services)
            # Reactive charms execute perm missing.
            os.chmod(
                '/var/lib/charm/{}/policy-rc.d'.format(
                    ch_core.hookenv.service_name()),
                0o755)

    def custom_assess_status_check(self):
        """Report deferred events in charm status message."""
        state = None
        message = None
        deferred_events.check_restart_timestamps()
        events = collections.defaultdict(set)
        for e in deferred_events.get_deferred_events():
            events[e.action].add(e.service)
        for action, svcs in events.items():
            svc_msg = "Services queued for {}: {}".format(
                action, ', '.join(sorted(svcs)))
            state = 'active'
            if message:
                message = "{}. {}".format(message, svc_msg)
            else:
                message = svc_msg
        deferred_hooks = deferred_events.get_deferred_hooks()
        if deferred_hooks:
            state = 'active'
            svc_msg = "Hooks skipped due to disabled auto restarts: {}".format(
                ', '.join(sorted(deferred_hooks)))
            if message:
                message = "{}. {}".format(message, svc_msg)
            else:
                message = svc_msg
        return state, message

    def configure_ovs(self, sb_conn, mlockall_changed,
                      check_deferred_events=True):
        """Run configure_ovs if permitted.

        :param sb_conn: Comma separated string of OVSDB connection methods.
        :type sb_conn: str
        :param mlockall_changed: Whether the mlockall param has changed.
        :type mlockall_changed: bool
        :param check_deferred_events: Whether to check if restarts are
                                      permitted before running hook.
        :type check_deferred_events: bool
        """
        changed = reactive.flags.is_flag_set(
            'config.changed.enable-auto-restarts')
        # Run method if enable-auto-restarts has changed, irrespective of what
        # it was changed to. This ensure that this method is not immediately
        # deferred when enable-auto-restarts is initially set to False.
        if ((not check_deferred_events) or changed or
                deferred_events.is_restart_permitted()):
            deferred_events.clear_deferred_hook('configure_ovs')
            super().configure_ovs(sb_conn, mlockall_changed)
        else:
            deferred_events.set_deferred_hook('configure_ovs')

    def install(self, check_deferred_events=True):
        """Run install if permitted.

        :param check_deferred_events: Whether to check if restarts are
                                      permitted before running hook.
        :type check_deferred_events: bool
        """
        changed = reactive.flags.is_flag_set(
            'config.changed.enable-auto-restarts')
        # Run method if enable-auto-restarts has changed, irrespective of what
        # it was changed to. This ensure that this method is not immediately
        # deferred when enable-auto-restarts is initially set to False.
        if ((not check_deferred_events) or changed or
                deferred_events.is_restart_permitted()):
            deferred_events.clear_deferred_hook('install')
            super().install()
        else:
            deferred_events.set_deferred_hook('install')


class OVNConfigurationAdapter(
        charms_openstack.adapters.ConfigurationAdapter):
    """Provide a configuration adapter for OVN."""

    class OSContextObjectView(object):

        def __init__(self, ctxt):
            """Initialize OSContextObjectView instance.

            :param ctxt: Dictionary with context variables
            :type ctxt: Dict[str,any]
            """
            self.__dict__ = ctxt

    def __init__(self, **kwargs):
        """Initialize contexts consumed from charm helpers."""
        super().__init__(**kwargs)
        self._dpdk_device = None
        self._sriov_device = None
        self._disable_mlockall = None
        if ch_core.hookenv.config('enable-dpdk'):
            self._dpdk_device = self.OSContextObjectView(
                os_context.DPDKDeviceContext(
                    bridges_key=self.charm_instance.bridges_key)())
        if (ch_core.hookenv.config('enable-hardware-offload') or
                ch_core.hookenv.config('enable-sriov')):
            self._sriov_device = os_context.SRIOVContext()
        self._bridge_interface_map = None
        self._card_serial_number = None
        self._validation_errors = {}

    @property
    def validation_errors(self):
        return self._validation_errors

    @property
    def ovn_key(self):
        return os.path.join(self.charm_instance.ovn_sysconfdir(), 'key_host')

    @property
    def ovn_cert(self):
        return os.path.join(self.charm_instance.ovn_sysconfdir(), 'cert_host')

    @property
    def ovn_ca_cert(self):
        return os.path.join(self.charm_instance.ovn_sysconfdir(),
                            '{}.crt'.format(self.charm_instance.name))

    @property
    def dpdk_device(self):
        return self._dpdk_device

    @property
    def chassis_name(self):
        return self.charm_instance.get_ovs_hostname()

    @property
    def sriov_device(self):
        return self._sriov_device

    @property
    def mlockall_disabled(self):
        """Determine if Open vSwitch use of mlockall() should be disabled

        If the disable-mlockall config option is unset, mlockall will be
        disabled if running in a container and will default to enabled if
        not running in a container.
        """
        self._disable_mlockall = ch_core.hookenv.config('disable-mlockall')
        if self._disable_mlockall is None:
            self._disable_mlockall = False
            if ch_core.host.is_container():
                self._disable_mlockall = True
        return self._disable_mlockall

    @property
    def bridge_interface_map(self):
        if not self._bridge_interface_map:
            try:
                self._bridge_interface_map = os_context.BridgePortInterfaceMap(
                    bridges_key=self.charm_instance.bridges_key)
                return self._bridge_interface_map
            except ValueError:
                self._validation_errors[self.charm_instance.bridges_key] = (
                    'Wrong format for bridge-interface-mappings. '
                    'Expected format is space-delimited list of '
                    'key-value pairs. Ex: "br-internet:00:00:5e:00:00:42 '
                    'br-provider:enp3s0f0"')
                return None

    @property
    def card_serial_number(self):
        """Determine the NIC card serial number based on charm config"""
        # Empty spec.
        if not self.vpd_device_spec:
            return None

        if self._card_serial_number:
            return self._card_serial_number
        try:
            spec = json.loads(self.vpd_device_spec)
        except json.JSONDecodeError:
            self._validation_errors['vpd-device-spec'] = (
                'Invalid JSON provided for VPD device spec:'
                f' {self.vpd_device_spec}')
            return None

        schema = {
            'type': 'array',
            'items': {'type': 'object',
                      'properties': {
                          'bus': {
                              'type': 'string',
                              'pattern': '^pci$'},
                          'vendor_id': {
                              'type': 'string',
                              'pattern': '^([\\da-fA-F]{4})$'},
                          'device_id': {
                              'type': 'string',
                              'pattern': '^([\\da-fA-F]{4})$'}},
                      'required': [
                          'bus',
                          'vendor_id',
                          'device_id']}
        }
        try:
            jsonschema.validate(spec, schema)
        except jsonschema.ValidationError:
            self._validation_errors['vpd-device-spec'] = (
                'Invalid VPD device spec does not match the schema: '
                f'{self.vpd_device_spec}')
            return None

        # There can be one or multiple specs specified. We iterate over those
        # assuming that one charm may be deployed on machines with different
        # hardware present. The order of the items in the spec list shows the
        # precedence an operator wishes to use in case devices matching
        # multiple specs are present on one host. However, considering DPUs
        # will mainly be the target machines here, one device per machine is
        # a likely case.
        specs = json.loads(self.vpd_device_spec)
        for spec in specs:
            vendor_id = spec['vendor_id']
            device_id = spec['device_id']
            out = subprocess.check_output(['lspci', '-d',
                                           f'{vendor_id}:{device_id}', '-vv'])
            # If a device is not present the output will be empty.
            if not out:
                continue

            serials = re.findall(r'\[SN\] Serial number: (?P<serial>\S+)',
                                 str(out), re.MULTILINE)
            if serials:
                # Assume we only have one chip per card for now since all DPUs
                # we have seen so far are like this - just take the first
                # occurrence of a serial number for now even if there are
                # multiple devices representing ports exposed by one chip.
                return serials[0]
            # If a serial number isn't exposed on a matching device, we try
            # other specs just in case by iterating further.
        # Tried all the specs - but haven't found a serial number.
        return None


class NeutronPluginRelationAdapter(
        charms_openstack.adapters.OpenStackRelationAdapter):
    """Relation adapter for neutron-plugin interface."""

    @property
    def metadata_shared_secret(self):
        return self.relation.get_or_create_shared_secret()


class OVNChassisCharmRelationAdapters(
        charms_openstack.adapters.OpenStackRelationAdapters):
    """Provide dictionary of relation adapters for use by OVN Chassis charms.
    """
    relation_adapters = {
        # Note that RabbitMQ is only used for the Neutron SRIOV agent
        'amqp': charms_openstack.adapters.RabbitMQRelationAdapter,
        'nova_compute': NeutronPluginRelationAdapter,
    }


class BaseOVNChassisCharm(charms_openstack.charm.OpenStackCharm):
    """Base class for the OVN Chassis charms."""
    abstract_class = True
    nova_vhost_user_file = '/etc/tmpfiles.d/nova-ovs-vhost-user.conf'
    release_pkg = 'ovn-host'
    adapters_class = OVNChassisCharmRelationAdapters
    configuration_class = OVNConfigurationAdapter
    required_relations = [CERT_RELATION, 'ovsdb']
    python_version = 3
    enable_openstack = False
    bridges_key = 'bridge-interface-mappings'
    # Extra packages and services to be installed, managed and monitored if
    # charm forms part of an Openstack Deployment
    openstack_packages = ['neutron-ovn-metadata-agent']
    openstack_services = ['neutron-ovn-metadata-agent']
    openstack_restart_map = {
        '/etc/neutron/neutron_ovn_metadata_agent.ini': [
            'neutron-ovn-metadata-agent']}
    # Services to be monitored by nrpe
    nrpe_check_base_services = [
        'ovn-controller',
        'ovs-vswitchd',
        'ovsdb-server']
    nrpe_check_openstack_services = [
        'neutron-ovn-metadata-agent']

    @property
    def nrpe_check_services(self):
        """Full list of services to be monitored by nrpe.

        :returns: List of services
        :rtype: List[str]
        """
        _check_services = self.nrpe_check_base_services[:]
        if self.enable_openstack:
            _check_services.extend(self.nrpe_check_openstack_services)
        return _check_services

    @property
    def enable_openstack(self):
        """Whether charm forms part of an OpenStack deployment.

        :returns: Whether charm forms part of an OpenStack deployment
        :rtype: boolean
        """
        return reactive.is_flag_set('charm.ovn-chassis.enable-openstack')

    @property
    def additional_dpdk_libraries(self):
        """A list of additional runtime libraries to be installed for dpdk.

        :returns: list of additional packages to install
        :rtype: List[str]
        """
        packages = []
        if self.options.enable_dpdk and self.options.dpdk_runtime_libraries:
            # dpdk_runtime_libraries is a space delimited list of strings.
            # some options are disabled by passing 'None' so filter out a
            # specifying of a 'None' value
            pkgs = list(filter(lambda x: x and x.lower() != 'none',
                               self.options.dpdk_runtime_libraries.split()))
            # Attempt to be nice and resolve the package names the user has
            # provided in order to allow for users to specify 'hinic' etc for
            # packages. To do this, we will search for all packages using the
            # format of `librte-*<name>* and return all matching packages.
            for name in pkgs:
                regex = re.compile(r'(^\S.*)', re.MULTILINE)
                if name.lower().startswith('librte'):
                    packages.append(name)
                    continue

                cp = self.run('apt-cache', 'policy',
                              'librte-*{}*'.format(name))
                # The apt-cache search does not return an error code if the
                # package could not be found and the return code is 0. The
                # stdout will be empty in this case and the regex won't
                # produce a match. Log a warning message and use the provided
                # package name anyways. This may cause a failure to install,
                # but the user should have an idea of why.
                results = re.findall(regex, cp.stdout)
                if not results:
                    ch_core.hookenv.log(('Unable to find candidate librte '
                                         'package for {}. Using raw name '
                                         'provided.').format(name),
                                        ch_core.hookenv.WARN)
                    packages.append(name)
                    continue

                # The regex doesn't remove the trailing ':' so strip it out
                # before adding it to the list of packages
                packages.extend([p[:-1] for p in results])

        return packages

    @property
    def packages(self):
        """Full list of packages to be installed.

        :returns: List of packages
        :rtype: List[str]
        """
        _packages = ['ovn-host']
        if self.options.enable_dpdk:
            _packages.extend(['openvswitch-switch-dpdk'])
            _packages.extend(self.additional_dpdk_libraries)
        if self.enable_openstack:
            if self.options.enable_sriov:
                _packages.append('neutron-sriov-agent')
            _packages.extend(self.openstack_packages)
        return _packages

    @property
    def purge_packages(self):
        """Packages to purge.

        This is a property instead of a class variable because we need to
        determine the list of packages to purge at runtime.

        :returns: List of packages to purge
        :rtype: List[str]
        """
        _purge_packages = ['mlnx-switchdev-mode', 'sriov-netplan-shim']
        if not self.options.enable_dpdk:
            _purge_packages.extend(['openvswitch-switch-dpdk'])
        return _purge_packages

    @property
    def group(self):
        """Group that should own files

        :returns: Group name
        :rtype: str
        """
        # When OpenStack support is enabled the various config files laid
        # out for Neutron agents need to have group ownership of 'neutron'
        # for the services to have access to them.
        if self.enable_openstack:
            return 'neutron'
        else:
            return 'root'

    @property
    def services(self):
        """Full list of services to be managed.

        :returns: List of services.
        :rtype: List[str]
        """
        _services = ['ovn-host']
        if self.enable_openstack:
            _services.extend(self.openstack_services)
        return _services

    @property
    def restart_map(self):
        """Which services should be notified when a file changes.

        :returns: Restart map
        :rtype: Dict[str, List[str]]
        """
        # Note that we use the standard config render features of
        # charms.openstack to just copy this file in place hence no
        # service attached.
        # The charm will configure the system-id at runtime in the
        # ``configure_ovs`` method.  The openvswitch-switch init script will
        # use the on-disk file on service restart.
        _restart_map = {
            '/etc/openvswitch/system-id.conf': [],
            '/etc/default/openvswitch-switch': [],
            # Netplan config snippets will be rendered when SR-IOV or Hardware
            # Offload is enabled.  However we always want to render the file
            # to ensure configuration is removed when any of those features
            # are disabled.
            '/etc/netplan/150-charm-ovn.yaml': [],
        }
        # The ``dpdk`` system init script takes care of binding devices
        # to the driver specified in configuration at run- and boot- time.
        #
        # NOTE: we must take care to perform device lookup and store
        # mapping information in the system before binding the interfaces
        # as important information such as hardware ethernet address (MAC)
        # will be harder to get at once bound. (The device disappears from
        # sysfs)
        if self.options.enable_dpdk:
            _restart_map.update({
                '/etc/dpdk/interfaces': ['dpdk']})
        if self.enable_openstack:
            _restart_map.update(self.openstack_restart_map)
            if self.options.enable_sriov:
                _restart_map.update({
                    '/etc/neutron/neutron.conf': ['neutron-sriov-agent'],
                    '/etc/neutron/plugins/ml2/sriov_agent.ini': [
                        'neutron-sriov-agent'],
                })
            elif self.options.enable_dpdk:
                # Note that we use the standard config render features of
                # charms.openstack to just copy this file in place hence no
                # service attached. systemd-tmpfiles-setup will take care of
                # it at boot and we will do a first-time initialization in the
                # ``install`` method.
                _restart_map.update({self.nova_vhost_user_file: []})
        return _restart_map

    def __init__(self, **kwargs):
        """Allow augmenting behaviour on external factors."""
        super().__init__(**kwargs)
        if (self.enable_openstack and self.options.enable_sriov
                and 'amqp' not in self.required_relations):
            self.required_relations.append('amqp')

    def install(self):
        """Extend the default install method to handle update-alternatives.
        """
        super().install()

        if (not reactive.is_flag_set('charm.installed') and
                self.options.mlockall_disabled):
            # We need to render /etc/default/openvswitch-switch after the
            # initial install and restart openvswitch-switch. This is done to
            # ensure that when the disable-mlockall config option is unset,
            # mlockall is disabled when running in a container.
            # The ovn-host stop/start is needed until the following bug is
            # fixed: https://pad.lv/1913736. Really this is a work-around
            # to get the pause/resume test to work.
            self.render_configs(['/etc/default/openvswitch-switch'])
            ch_core.host.service_stop('ovn-host')
            ch_core.host.service_restart('openvswitch-switch')
            ch_core.host.service_start('ovn-host')

        if self.options.enable_dpdk:
            self.run('update-alternatives', '--set', 'ovs-vswitchd',
                     '/usr/lib/openvswitch-switch-dpdk/ovs-vswitchd-dpdk')
            # Do first-time initialization of the directory used for vhostuser
            # sockets.  Neutron is made aware of this path centrally by the
            # neutron-api-plugin-ovn charm.
            #
            # Neutron will make per chassis decisions based on chassis
            # configuration whether vif_type will be 'ovs' or 'vhostuser'.
            #
            # This allows having a mix of DPDK and non-DPDK nodes in the same
            # deployment.
            if self.enable_openstack and not os.path.exists(
                    '/run/libvirt-vhost-user'):
                self.render_configs([self.nova_vhost_user_file])
                self.run('systemd-tmpfiles', '--create')
        else:
            self.run('update-alternatives', '--set', 'ovs-vswitchd',
                     '/usr/lib/openvswitch-switch/ovs-vswitchd')
            if (reactive.is_flag_set('config.changed.enable-dpdk') and
                    self.remove_obsolete_packages()):
                ch_core.host.service_restart('openvswitch-switch')

    def upgrade_charm(self):
        """Remove the now deprecated networking tools PPA if present."""
        super().upgrade_charm()

        # Remove this now unused charm maintained configuration file
        try:
            os.remove('/etc/sriov-netplan-shim/interfaces.yaml')
        except FileNotFoundError:
            pass

        # Remove PPA
        try:
            os.remove('/etc/apt/sources.list.d/'
                      'openstack-charmers-ubuntu-networking-tools-focal.list')
            ch_fetch.apt_update(fatal=True)
        except FileNotFoundError:
            pass

    def resume(self):
        """Do full hook execution on resume.

        A part of the migration strategy to OVN is to start the chassis charms
        paused only to resume them as soon as cleanup after the previous SDN
        has been completed.

        For this to work we need to run a full hook execution on resume to make
        sure the system is configured properly.
        """
        super().resume()

        ch_core.hookenv.log("Re-execing as full hook execution after resume.",
                            level=ch_core.hookenv.INFO)
        os.execl(
            '/usr/bin/env',
            'python3',
            os.path.join(ch_core.hookenv.charm_dir(), 'hooks/config-changed'),
        )

    def custom_assess_status_last_check(self):
<<<<<<< HEAD
        """Check if config validation errors are present and block if they are.
=======
        """Override parent method to check bridge config and dpdk mask overlap.

        Check if has valid bridge config and set to blocked if is invalid.

        Check if dpdk-lcore-mask and pmd-cpu-mask overlap in case OVS DPDK is
        used and set to blocked if overlap detected.
>>>>>>> a8568589

        Returns (None, None) if the config is ok, or a status, message if the
        config is invalid.

        :returns status & message info
        :rtype: (status, message) or (None, None)
        """

        if self.options.validation_errors:
            status_msg = ', '.join([
                f'{k}: "{msg}"' for k, msg
                in self.options.validation_errors.items()
            ])
            return 'blocked', status_msg

        if self.options.enable_dpdk and self.ovs_dpdk_cpu_overlap_check():
            ch_core.hookenv.log('Overlap detected between dpdk-lcore-mask '
                                'and pmd-cpu-mask.',
                                level=ch_core.hookenv.WARNING)
            message = 'Fix overlap between dpdk-lcore-mask and pmd-cpu-mask.'
            return 'blocked', message

        return None, None

    def states_to_check(self, required_relations=None):
        """Override parent method to add custom messaging.

        Note that this method will only override the messaging for certain
        relations, any relations we don't know about will get the default
        treatment from the parent method.

        :param required_relations: Override `required_relations` class instance
                                   variable.
        :type required_relations: Optional[List[str]]
        :returns: Map of relation name to flags to check presence of
                  accompanied by status and message.
        :rtype: collections.OrderedDict[str, List[Tuple[str, str, str]]]
        """
        # Retrieve default state map
        states_to_check = super().states_to_check(
            required_relations=required_relations)

        # The parent method will always return a OrderedDict
        if CERT_RELATION in states_to_check:
            # for the certificates relation we want to replace all messaging
            states_to_check[CERT_RELATION] = [
                # the certificates relation has no connected state
                ('{}.available'.format(CERT_RELATION),
                 'blocked',
                 "'{}' missing".format(CERT_RELATION)),
                # we cannot proceed until Vault have provided server
                # certificates
                ('{}.server.certs.available'.format(CERT_RELATION),
                 'waiting',
                 "'{}' awaiting server certificate data"
                 .format(CERT_RELATION)),
            ]

        return states_to_check

    @staticmethod
    def ovn_sysconfdir():
        """Provide path to OVN system configuration."""
        return '/etc/ovn'

    def run(self, *args):
        """Run external process and return result.

        :param *args: Command name and arguments.
        :type *args: str
        :returns: Data about completed process
        :rtype: subprocess.CompletedProcess
        :raises: subprocess.CalledProcessError
        """
        cp = subprocess.run(
            args, stdout=subprocess.PIPE, stderr=subprocess.STDOUT, check=True,
            universal_newlines=True)
        ch_core.hookenv.log(cp, level=ch_core.hookenv.INFO)
        return cp

    def get_certificate_requests(self):
        """Override default certificate request handler.

        We make use of OVN RBAC for authorization of writes from chassis nodes
        to the Southbound DB. The OVSDB server implementation makes use of the
        CN in the certificate to grant access to individual chassis. The
        chassis name and CN must match for this to work.
        """
        return {self.get_ovs_hostname(): {'sans': []}}

    def configure_tls(self, certificates_interface=None):
        """Override default handler prepare certs per OVNs taste.

        :param certificates_interface: A certificates relation
        :type certificates_interface: Optional[TlsRequires(reactive.Endpoint)]
        """
        # The default handler in ``OpenStackCharm`` class does the CA only
        tls_objects = self.get_certs_and_keys(
            certificates_interface=certificates_interface)
        if not tls_objects:
            # We have no configuration settings ssl_* nor a certificates
            # relation to vault.
            # Avoid LP Bug#1900457
            ch_core.hookenv.log(
                'No TLS objects available yet. Deferring TLS processing',
                level=ch_core.hookenv.DEBUG)
            return

        expected_cn = self.get_ovs_hostname()

        for tls_object in tls_objects:
            if tls_object.get('cn') != expected_cn:
                continue
            with open(self.options.ovn_ca_cert, 'w') as crt:
                chain = tls_object.get('chain')
                if chain:
                    crt.write(tls_object['ca'] + os.linesep + chain)
                else:
                    crt.write(tls_object['ca'])

            self.configure_cert(self.ovn_sysconfdir(),
                                tls_object['cert'],
                                tls_object['key'],
                                cn='host')
            reactive.set_flag('ovn.certs.changed')
            break
        else:
            ch_core.hookenv.log('No certificate with CN matching hostname '
                                'configured in OVS: "{}"'
                                .format(expected_cn),
                                level=ch_core.hookenv.INFO)
            # Flag that we are not satisfied with the provided certificates
            reactive.clear_flag('certificates.available')

    @staticmethod
    def _format_addr(addr):
        """Validate and format IP address

        :param addr: IPv6 or IPv4 address
        :type addr: str
        :returns: Address string, optionally encapsulated in brackets ([])
        :rtype: str
        :raises: ValueError
        """
        ipaddr = ipaddress.ip_address(addr)
        if isinstance(ipaddr, ipaddress.IPv6Address):
            fmt = '[{}]'
        else:
            fmt = '{}'
        return fmt.format(ipaddr)

    def get_data_ip(self):
        """Get IP of interface bound to ``data`` binding.

        :returns: IP address
        :rtype: str
        """
        # juju will always return address information, regardless of actual
        # presence of space binding.
        #
        # Unpack ourself as ``network_get_primary_address`` is deprecated
        return self._format_addr(
            ch_core.hookenv.network_get(
                'data')['bind-addresses'][0]['addresses'][0]['address'])

    @staticmethod
    def get_ovs_hostname():
        """Get hostname (FQDN) from Open vSwitch.

        :returns: Hostname as configured in Open vSwitch
        :rtype: str
        :raises: KeyError
        """
        # The Open vSwitch ``ovs-ctl`` script has already done the dirty work
        # of retrieving the hosts FQDN, use it.
        #
        # In the unlikely event of the hostname not being set in the database
        # we want to error out as this will cause malfunction.
        for row in ch_ovsdb.SimpleOVSDB('ovs-vsctl').open_vswitch:
            return row['external_ids']['hostname']

    def dpdk_eal_allow_devices(self, devices):
        """Build EAL command line argument for allowed devices.

        :param devices: PCI devices for use by DPDK
        :type devices: collections.OrderedDict[str,Tuple[str,str]]
        :returns: Command line arguments for use with DPDK EAL.
        :rtype: str
        """
        if ch_core.host.cmp_pkgrevno('dpdk', '20.11.3') >= 0:
            flag = '-a'
        else:
            # The allow argument changed at DPDK 20.11
            # https://github.com/DPDK/dpdk/commit/db27370b57202632ad8830352c1c0ee2dde4542f
            flag = '-w'

        return ' '.join([
            flag + ' ' + device
            for device in devices
        ])

    def configure_ovs_dpdk(self):
        """Configure DPDK specific bits in Open vSwitch.

        :returns: Whether something changed
        :rtype: bool
        """
        something_changed = False
        dpdk_context = os_context.OVSDPDKDeviceContext(
            bridges_key=self.bridges_key)
        opvs = ch_ovsdb.SimpleOVSDB('ovs-vsctl').open_vswitch
        other_config_fmt = 'other_config:{}'
        kv_pairs = (
            ('dpdk-lcore-mask',
             dpdk_context.cpu_mask()
             if self.options.enable_dpdk else None),
            ('dpdk-socket-mem',
             dpdk_context.socket_memory()
             if self.options.enable_dpdk else None),
            ('dpdk-init',
             'true'
             if self.options.enable_dpdk else None),
            ('dpdk-extra',
             self.dpdk_eal_allow_devices(dpdk_context.devices())
             if self.options.enable_dpdk else None),
            ('pmd-cpu-mask',
             dpdk_context.pmd_cpu_mask()
             if self.options.enable_dpdk and self.options.pmd_cpu_set
             else None),
        )
        for row in opvs:
            for k, v in (kv_pairs):
                other_config = row.get('other_config', {})
                if other_config.get(k) != v:
                    something_changed = True
                    if v:
                        opvs.set('.', other_config_fmt.format(k), v)
                    elif k in other_config:
                        opvs.remove('.', 'other_config', k)
                    else:
                        # NOT REACHED
                        pass
        return something_changed

    def ovs_dpdk_cpu_overlap_check(self):
        """Check for overlap between dpdk-lcore-mask and pmd-cpu-mask.

        :returns: True if an overlap is detected
        :rtype: bool
        """
        overlap_detected = False
        dpdk_context = os_context.OVSDPDKDeviceContext(
            bridges_key=self.bridges_key)
        if (int(dpdk_context.pmd_cpu_mask(), 16) &
                int(dpdk_context.cpu_mask(), 16)):
            overlap_detected = True
        return overlap_detected

    def configure_ovs_hw_offload(self):
        """Configure hardware offload specific bits in Open vSwitch.

        :returns: Whether something changed
        :rtype: bool
        """
        something_changed = False
        opvs = ch_ovsdb.SimpleOVSDB('ovs-vsctl').open_vswitch
        other_config_fmt = 'other_config:{}'
        kv_pairs = (
            ('hw-offload',
             'true'
             if self.options.enable_hardware_offload else None),
            ('max-idle',
             '30000'
             if self.options.enable_hardware_offload else None),
        )
        for row in opvs:
            for k, v in (kv_pairs):
                other_config = row.get('other_config', {})
                if other_config.get(k) != v:
                    something_changed = True
                    if v:
                        opvs.set('.', other_config_fmt.format(k), v)
                    elif k in other_config:
                        opvs.remove('.', 'other_config', k)
                    else:
                        # NOT REACHED
                        pass
        return something_changed

    def configure_ovs(self, sb_conn, mlockall_changed):
        """Global Open vSwitch configuration tasks.

        :param sb_conn: Comma separated string of OVSDB connection methods.
        :type sb_conn: str

        Note that running this method will restart the ``openvswitch-switch``
        service if required.
        """
        if self.check_if_paused() != (None, None):
            ch_core.hookenv.log('Unit is paused, defer global Open vSwitch '
                                'configuration tasks.',
                                level=ch_core.hookenv.INFO)
            return

        if mlockall_changed:
            # NOTE(fnordahl): We need to act immediately to changes to
            # OVS_DEFAULT in-line. It is important to write config to disk
            # and perhaps restart the openvswitch-swith service prior to
            # attempting to do run-time configuration of OVS as we may have
            # to pass options to `ovs-vsctl` for `ovs-vswitchd` to run at all.
            ch_core.host.service_restart('openvswitch-switch')
        else:
            # Must make sure the service runs otherwise calls to ``ovs-vsctl``
            # will hang.
            ch_core.host.service_start('openvswitch-switch')

        restart_required = False
        # NOTE(fnordahl): Due to what is probably a bug in Open vSwitch
        # subsequent calls to ``ovs-vsctl set-ssl`` will hang indefinitely
        # Work around this by passing ``--no-wait``.
        self.run('ovs-vsctl',
                 '--no-wait',
                 'set-ssl',
                 self.options.ovn_key,
                 self.options.ovn_cert,
                 self.options.ovn_ca_cert)

        # The local ``ovn-controller`` process will retrieve information about
        # how to connect to OVN from the local Open vSwitch database.
        cmd = ('ovs-vsctl',)
        for ovs_ext_id in ('external-ids:ovn-encap-type=geneve',
                           'external-ids:ovn-encap-ip={}'
                           .format(self.get_data_ip()),
                           'external-ids:system-id={}'
                           .format(self.get_ovs_hostname()),
                           'external-ids:ovn-remote={}'.format(sb_conn),
                           'external_ids:ovn-match-northd-version=true',
                           ):
            cmd = cmd + ('--', 'set', 'open-vswitch', '.', ovs_ext_id)
        self.run(*cmd)
        if self.enable_openstack:
            # OpenStack Nova expects the local OVSDB server to listen to
            # TCP port 6640 on localhost.  We use this for the OVN metadata
            # agent too, as it allows us to run it as a non-root user.
            # LP: #1852200
            target = 'ptcp:6640:127.0.0.1'
            for el in ch_ovsdb.SimpleOVSDB(
                    'ovs-vsctl').manager.find('target="{}"'.format(target)):
                break
            else:
                self.run('ovs-vsctl', '--id', '@manager',
                         'create', 'Manager', 'target="{}"'.format(target),
                         '--', 'add', 'Open_vSwitch', '.', 'manager_options',
                         '@manager')

        restart_required = (
            self.configure_ovs_hw_offload() | self.configure_ovs_dpdk())
        if restart_required:
            ch_core.host.service_restart('openvswitch-switch')

    def configure_bridges(self):
        """Configure Open vSwitch bridges ports and interfaces."""
        if self.check_if_paused() != (None, None):
            ch_core.hookenv.log('Unit is paused, defer Open vSwitch bridge '
                                'port interface configuration tasks.',
                                level=ch_core.hookenv.INFO)
            return
        bim = self.options.bridge_interface_map
        if not bim:
            return

        bond_config = os_context.BondConfig()
        ch_core.hookenv.log('BridgePortInterfaceMap: "{}"'.format(bim.items()),
                            level=ch_core.hookenv.DEBUG)

        # build map of bridges to ovn networks with existing if-mapping on host
        # and at the same time build ovn-bridge-mappings string
        ovn_br_map_str = ''
        ovnbridges = collections.defaultdict(list)
        config_obm = self.config['ovn-bridge-mappings'] or ''
        for pair in sorted(config_obm.split()):
            network, bridge = pair.split(':', 1)
            if bridge in bim:
                ovnbridges[bridge].append(network)
                if ovn_br_map_str:
                    ovn_br_map_str += ','
                ovn_br_map_str += '{}:{}'.format(network, bridge)

        bridges = ch_ovsdb.SimpleOVSDB('ovs-vsctl').bridge
        ports = ch_ovsdb.SimpleOVSDB('ovs-vsctl').port
        for bridge in bridges.find('external_ids:charm-ovn-chassis=managed'):
            # remove bridges and ports that are managed by us and no longer in
            # config
            if bridge['name'] not in bim and bridge['name'] != 'br-int':
                ch_core.hookenv.log('removing bridge "{}" as it is no longer'
                                    'present in configuration for this unit.'
                                    .format(bridge['name']),
                                    level=ch_core.hookenv.DEBUG)
                ch_ovs.del_bridge(bridge['name'])
            else:
                for port in ports.find('external_ids:charm-ovn-chassis={}'
                                       .format(bridge['name'])):
                    if port['name'] not in bim[bridge['name']]:
                        ch_core.hookenv.log('removing port "{}" from bridge '
                                            '"{}" as it is no longer present '
                                            'in configuration for this unit.'
                                            .format(port['name'],
                                                    bridge['name']),
                                            level=ch_core.hookenv.DEBUG)
                        ch_ovs.del_bridge_port(
                            bridge['name'],
                            port['name'],
                            linkdown=not self.options.enable_dpdk)
        brdata = {
            'external-ids': {'charm-ovn-chassis': 'managed'},
            'protocols': 'OpenFlow13,OpenFlow15',
        }
        if self.options.enable_dpdk:
            brdata.update({'datapath-type': 'netdev'})
        else:
            brdata.update({'datapath-type': 'system'})
        # we always update the integration bridge to make sure it has settings
        # apropriate for the current charm configuration
        ch_ovs.add_bridge('br-int', brdata={
            **brdata,
            **{
                # for the integration bridge we want the datapath to await
                # controller action before adding any flows. This is to avoid
                # switching packets between isolated logical networks before
                # `ovn-controller` starts up.
                'fail-mode': 'secure',
                # Suppress in-band control flows for the integration bridge,
                # refer to ovn-architecture(7) for more details.
                'other-config': {'disable-in-band': 'true'},
            },
        })
        for br in bim:
            if br not in ovnbridges:
                continue
            ch_ovs.add_bridge(br, brdata={
                **brdata,
                # for bridges used for external connectivity we want the
                # datapath to act like an ordinary MAC-learning switch.
                **{'fail-mode': 'standalone'},
            })
            for port in bim[br]:
                ifdatamap = bim.get_ifdatamap(br, port)
                ifdatamap = {
                    port: {
                        **ifdata,
                        **{'external-ids': {'charm-ovn-chassis': br}},
                    }
                    for port, ifdata in ifdatamap.items()
                }

                if len(ifdatamap) > 1:
                    ch_ovs.add_bridge_bond(br, port, list(ifdatamap.keys()),
                                           bond_config.get_ovs_portdata(port),
                                           ifdatamap)
                else:
                    ch_ovs.add_bridge_port(br, port,
                                           ifdata=ifdatamap.get(port, {}),
                                           linkup=not self.options.enable_dpdk,
                                           promisc=None,
                                           portdata={
                                               'external-ids': {
                                                   'charm-ovn-chassis': br}})

        opvs = ch_ovsdb.SimpleOVSDB('ovs-vsctl').open_vswitch
        if ovn_br_map_str:
            opvs.set('.', 'external_ids:ovn-bridge-mappings', ovn_br_map_str)
        else:
            opvs.remove('.', 'external_ids', 'ovn-bridge-mappings')

        cms_opts = self._get_ovn_cms_options()
        if cms_opts:
            opvs.set('.', 'external_ids:ovn-cms-options', ','.join(cms_opts))
        else:
            opvs.remove('.', 'external_ids', 'ovn-cms-options')

    def _get_ovn_cms_options(self):
        """Get options to be passed into ovn-cms-options"""
        cms_opts = []
        if self.options.prefer_chassis_as_gw:
            cms_opts.append('enable-chassis-as-gw')
        if self.options.card_serial_number:
            cms_opts.append(
                f'card-serial-number={self.options.card_serial_number}')
        return cms_opts

    def render_nrpe(self):
        """Configure Nagios NRPE checks."""
        ch_core.hookenv.log("Rendering NRPE checks.",
                            level=ch_core.hookenv.INFO)
        hostname = nrpe.get_nagios_hostname()
        current_unit = nrpe.get_nagios_unit_name()
        # Determine if this is a subordinate unit or not
        if ch_core.hookenv.principal_unit() == ch_core.hookenv.local_unit():
            primary = True
        else:
            primary = False
        charm_nrpe = nrpe.NRPE(hostname=hostname, primary=primary)
        nrpe.add_init_service_checks(
            charm_nrpe, self.nrpe_check_services, current_unit)
        charm_nrpe.write()<|MERGE_RESOLUTION|>--- conflicted
+++ resolved
@@ -187,16 +187,17 @@
         self._dpdk_device = None
         self._sriov_device = None
         self._disable_mlockall = None
+        self._validation_errors = {}
         if ch_core.hookenv.config('enable-dpdk'):
             self._dpdk_device = self.OSContextObjectView(
                 os_context.DPDKDeviceContext(
                     bridges_key=self.charm_instance.bridges_key)())
+            self._ovs_dpdk_cpu_overlap_check()
         if (ch_core.hookenv.config('enable-hardware-offload') or
                 ch_core.hookenv.config('enable-sriov')):
             self._sriov_device = os_context.SRIOVContext()
         self._bridge_interface_map = None
         self._card_serial_number = None
-        self._validation_errors = {}
 
     @property
     def validation_errors(self):
@@ -329,6 +330,20 @@
             # other specs just in case by iterating further.
         # Tried all the specs - but haven't found a serial number.
         return None
+
+    def _ovs_dpdk_cpu_overlap_check(self):
+        """Check for overlap between dpdk-lcore-mask and pmd-cpu-mask."""
+        dpdk_context = os_context.OVSDPDKDeviceContext(
+            bridges_key=self.charm_instance.bridges_key)
+        if not (int(dpdk_context.pmd_cpu_mask(), 16) &
+                int(dpdk_context.cpu_mask(), 16)):
+            return
+
+        ch_core.hookenv.log('Overlap detected between dpdk-lcore-mask '
+                            'and pmd-cpu-mask.',
+                            level=ch_core.hookenv.WARNING)
+        self._validation_errors['pmd-cpu-mask'] = (
+            'Fix overlap between dpdk-lcore-mask and pmd-cpu-mask.')
 
 
 class NeutronPluginRelationAdapter(
@@ -642,16 +657,7 @@
         )
 
     def custom_assess_status_last_check(self):
-<<<<<<< HEAD
         """Check if config validation errors are present and block if they are.
-=======
-        """Override parent method to check bridge config and dpdk mask overlap.
-
-        Check if has valid bridge config and set to blocked if is invalid.
-
-        Check if dpdk-lcore-mask and pmd-cpu-mask overlap in case OVS DPDK is
-        used and set to blocked if overlap detected.
->>>>>>> a8568589
 
         Returns (None, None) if the config is ok, or a status, message if the
         config is invalid.
@@ -895,20 +901,6 @@
                         # NOT REACHED
                         pass
         return something_changed
-
-    def ovs_dpdk_cpu_overlap_check(self):
-        """Check for overlap between dpdk-lcore-mask and pmd-cpu-mask.
-
-        :returns: True if an overlap is detected
-        :rtype: bool
-        """
-        overlap_detected = False
-        dpdk_context = os_context.OVSDPDKDeviceContext(
-            bridges_key=self.bridges_key)
-        if (int(dpdk_context.pmd_cpu_mask(), 16) &
-                int(dpdk_context.cpu_mask(), 16)):
-            overlap_detected = True
-        return overlap_detected
 
     def configure_ovs_hw_offload(self):
         """Configure hardware offload specific bits in Open vSwitch.
