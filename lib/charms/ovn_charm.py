# Copyright 2019 Canonical Ltd
#
# Licensed under the Apache License, Version 2.0 (the "License");
# you may not use this file except in compliance with the License.
# You may obtain a copy of the License at
#
#  http://www.apache.org/licenses/LICENSE-2.0
#
# Unless required by applicable law or agreed to in writing, software
# distributed under the License is distributed on an "AS IS" BASIS,
# WITHOUT WARRANTIES OR CONDITIONS OF ANY KIND, either express or implied.
# See the License for the specific language governing permissions and
# limitations under the License.
import collections
import ipaddress
import os
import subprocess

import charms.reactive as reactive

import charmhelpers.core as ch_core
import charmhelpers.contrib.charmsupport.nrpe as nrpe
import charmhelpers.contrib.openstack.context as os_context
import charmhelpers.contrib.network.ovs as ch_ovs
import charmhelpers.contrib.network.ovs.ovsdb as ch_ovsdb

import charms_openstack.adapters
import charms_openstack.charm


CERT_RELATION = 'certificates'


class OVNConfigurationAdapter(
        charms_openstack.adapters.ConfigurationAdapter):
    """Provide a configuration adapter for OVN."""

    class OSContextObjectView(object):

        def __init__(self, ctxt):
            """Initialize OSContextObjectView instance.

            :param ctxt: Dictionary with context variables
            :type ctxt: Dict[str,any]
            """
            self.__dict__ = ctxt

    def __init__(self, **kwargs):
        """Initialize contexts consumed from charm helpers."""
        super().__init__(**kwargs)
        self._dpdk_device = self.OSContextObjectView(
            os_context.DPDKDeviceContext(
                bridges_key=self.charm_instance.bridges_key)())
        self._sriov_device = os_context.SRIOVContext()
        self._disable_mlockall = None

    @property
    def ovn_key(self):
        return os.path.join(self.charm_instance.ovn_sysconfdir(), 'key_host')

    @property
    def ovn_cert(self):
        return os.path.join(self.charm_instance.ovn_sysconfdir(), 'cert_host')

    @property
    def ovn_ca_cert(self):
        return os.path.join(self.charm_instance.ovn_sysconfdir(),
                            '{}.crt'.format(self.charm_instance.name))

    @property
    def dpdk_device(self):
        return self._dpdk_device

    @property
    def chassis_name(self):
        return self.charm_instance.get_ovs_hostname()

    @property
    def sriov_device(self):
        return self._sriov_device

    @property
    def mlockall_disabled(self):
        """Determine if Open vSwitch use of mlockall() should be disabled

        If the disable-mlockall config option is unset, mlockall will be
        disabled if running in a container and will default to enabled if
        not running in a container.
        """
        self._disable_mlockall = ch_core.hookenv.config('disable-mlockall')
        if self._disable_mlockall is None:
            self._disable_mlockall = False
            if ch_core.host.is_container():
                self._disable_mlockall = True
        return self._disable_mlockall


class NeutronPluginRelationAdapter(
        charms_openstack.adapters.OpenStackRelationAdapter):
    """Relation adapter for neutron-plugin interface."""

    @property
    def metadata_shared_secret(self):
        return self.relation.get_or_create_shared_secret()


class OVNChassisCharmRelationAdapters(
        charms_openstack.adapters.OpenStackRelationAdapters):
    """Provide dictionary of relation adapters for use by OVN Chassis charms.
    """
    relation_adapters = {
        # Note that RabbitMQ is only used for the Neutron SRIOV agent
        'amqp': charms_openstack.adapters.RabbitMQRelationAdapter,
        'nova_compute': NeutronPluginRelationAdapter,
    }


class BaseOVNChassisCharm(charms_openstack.charm.OpenStackCharm):
    """Base class for the OVN Chassis charms."""
    abstract_class = True
    package_codenames = {
        'ovn-host': collections.OrderedDict([
            ('2', 'train'),
            ('20', 'ussuri'),
        ]),
    }
    release_pkg = 'ovn-host'
    adapters_class = OVNChassisCharmRelationAdapters
    configuration_class = OVNConfigurationAdapter
    required_relations = [CERT_RELATION, 'ovsdb']
    python_version = 3
    enable_openstack = False
    bridges_key = 'bridge-interface-mappings'
    # Services to be monitored by nrpe
    nrpe_check_base_services = []
    # Extra packages and services to be installed, managed and monitored if
    # charm forms part of an Openstack Deployment
    openstack_packages = []
    openstack_services = []
    openstack_restart_map = {}
    nrpe_check_openstack_services = []

<<<<<<< HEAD
    def __init__(self, **kwargs):
        """Allow augmenting behaviour on external factors."""
        super().__init__(**kwargs)
        # NOTE: we must initialize the packages and services variables as
        # instance variables as we are extending them in the release
        # specialized class instances and can not rely on class variables.
        self.packages = ['ovn-host']
        self.services = ['ovn-host']
        # Note that we use the standard config render features of
        # charms.openstack to just copy this file in place hence no
        # service attached.
        #
        # The charm will configure the system-id at runtime in the
        # ``configure_ovs`` method.  The openvswitch-switch init script will
        # use the on-disk file on service restart.
        self.restart_map = {
            '/etc/openvswitch/system-id.conf': [],
            '/etc/default/openvswitch-switch': [],
        }
=======
    @property
    def nrpe_check_services(self):
        """Full list of services to be monitored by nrpe.
>>>>>>> 83c23c90

        :returns: List of services
        :rtype: List[str]
        """
        _check_services = self.nrpe_check_base_services[:]
        if self.enable_openstack:
            _check_services.extend(self.nrpe_check_openstack_services)
        return _check_services

    @property
    def enable_openstack(self):
        """Whether charm forms part of an OpenStack deployment.

        :returns: Whether charm forms part of an OpenStack deployment
        :rtype: boolean
        """
        return reactive.is_flag_set('charm.ovn-chassis.enable-openstack')

    @property
    def packages(self):
        """Full list of packages to be installed.

        :returns: List of packages
        :rtype: List[str]
        """
        _packages = ['ovn-host']
        if self.options.enable_dpdk:
            _packages.extend(['openvswitch-switch-dpdk'])
        if self.options.enable_hardware_offload or self.options.enable_sriov:
            # The ``sriov-netplan-shim`` package does boot-time
            # configuration of Virtual Functions (VFs) in the system.
            #
            # The charm does not do run-time configuration of VFs as this
            # would be detrimental to any instances consuming the VFs. In some
            # configurations it would also break NIC firmware LP: #1908351.
            #
            # NOTE: We consume the ``sriov-netplan-shim`` package both as a
            # charm wheel for the PCI Python library parts and as a deb for
            # the system init script and configuration tools.
            _packages.append('sriov-netplan-shim')
            if self.options.enable_hardware_offload:
                _packages.append('mlnx-switchdev-mode')
        if self.enable_openstack:
            if self.options.enable_sriov:
                _packages.append('neutron-sriov-agent')
            _packages.extend(self.openstack_packages)
        return _packages

    @property
    def group(self):
        """Group that should own files

        :returns: Group name
        :rtype: str
        """
        # When OpenStack support is enabled the various config files laid
        # out for Neutron agents need to have group ownership of 'neutron'
        # for the services to have access to them.
        if self.enable_openstack:
            return 'neutron'
        else:
            return 'root'

    @property
    def services(self):
        """Full list of services to be managed.

        :returns: List of services.
        :rtype: List[str]
        """
        _services = ['ovn-host']
        if self.enable_openstack:
            _services.extend(self.openstack_services)
        return _services

    @property
    def restart_map(self):
        """Which services should be notified when a file changes.

        :returns: Restart map
        :rtype: Dict[str, List[str]]
        """
        # Note that we use the standard config render features of
        # charms.openstack to just copy this file in place hence no
        # service attached.
        # The charm will configure the system-id at runtime in the
        # ``configure_ovs`` method.  The openvswitch-switch init script will
        # use the on-disk file on service restart.
        _restart_map = {
            '/etc/openvswitch/system-id.conf': []}
        # The ``dpdk`` system init script takes care of binding devices
        # to the driver specified in configuration at run- and boot- time.
        #
        # NOTE: we must take care to perform device lookup and store
        # mapping information in the system before binding the interfaces
        # as important information such as hardware ethernet address (MAC)
        # will be harder to get at once bound. (The device disappears from
        # sysfs)
        if self.options.enable_dpdk:
            _restart_map.update({
                '/etc/dpdk/interfaces': ['dpdk']})
        if self.options.enable_hardware_offload or self.options.enable_sriov:
            _restart_map.update({
                '/etc/sriov-netplan-shim/interfaces.yaml': [],
            })
        if self.enable_openstack:
            _restart_map.update(self.openstack_restart_map)
            if self.options.enable_sriov:
                _restart_map.update({
                    '/etc/neutron/neutron.conf': ['neutron-sriov-agent'],
                    '/etc/neutron/plugins/ml2/sriov_agent.ini': [
                        'neutron-sriov-agent'],
                })
            elif self.options.enable_dpdk:
                # Note that we use the standard config render features of
                # charms.openstack to just copy this file in place hence no
                # service attached. systemd-tmpfiles-setup will take care of
                # it at boot and we will do a first-time initialization in the
                # ``install`` method.
                _restart_map.update({
                    '/etc/tmpfiles.d/nova-ovs-vhost-user.conf': []})
        return _restart_map

    def __init__(self, **kwargs):
        """Allow augmenting behaviour on external factors."""
        super().__init__(**kwargs)
        if (self.enable_openstack and self.options.enable_sriov
                and 'amqp' not in self.required_relations):
            self.required_relations.append('amqp')

    def install(self):
        """Extend the default install method to handle update-alternatives.
        """
        if self.options.enable_hardware_offload or self.options.enable_sriov:
            self.configure_source('networking-tools-source')

        super().install()

        if self.options.enable_dpdk:
            self.run('update-alternatives', '--set', 'ovs-vswitchd',
                     '/usr/lib/openvswitch-switch-dpdk/ovs-vswitchd-dpdk')
            # Do first-time initialization of the directory used for vhostuser
            # sockets.  Neutron is made aware of this path centrally by the
            # neutron-api-plugin-ovn charm.
            #
            # Neutron will make per chassis decisions based on chassis
            # configuration whether vif_type will be 'ovs' or 'vhostuser'.
            #
            # This allows having a mix of DPDK and non-DPDK nodes in the same
            # deployment.
            if self.enable_openstack and not os.path.exists(
                    '/run/libvirt-vhost-user'):
                self.run('systemd-tmpfiles', '--create')
        else:
            self.run('update-alternatives', '--set', 'ovs-vswitchd',
                     '/usr/lib/openvswitch-switch/ovs-vswitchd')

    def resume(self):
        """Do full hook execution on resume.

        A part of the migration strategy to OVN is to start the chassis charms
        paused only to resume them as soon as cleanup after the previous SDN
        has been completed.

        For this to work we need to run a full hook execution on resume to make
        sure the system is configured properly.
        """
        super().resume()

        ch_core.hookenv.log("Re-execing as full hook execution after resume.",
                            level=ch_core.hookenv.INFO)
        os.execl(
            '/usr/bin/env',
            'python3',
            os.path.join(ch_core.hookenv.charm_dir(), 'hooks/config-changed'),
        )

    def states_to_check(self, required_relations=None):
        """Override parent method to add custom messaging.

        Note that this method will only override the messaging for certain
        relations, any relations we don't know about will get the default
        treatment from the parent method.

        :param required_relations: Override `required_relations` class instance
                                   variable.
        :type required_relations: Optional[List[str]]
        :returns: Map of relation name to flags to check presence of
                  accompanied by status and message.
        :rtype: collections.OrderedDict[str, List[Tuple[str, str, str]]]
        """
        # Retrieve default state map
        states_to_check = super().states_to_check(
            required_relations=required_relations)

        # The parent method will always return a OrderedDict
        if CERT_RELATION in states_to_check:
            # for the certificates relation we want to replace all messaging
            states_to_check[CERT_RELATION] = [
                # the certificates relation has no connected state
                ('{}.available'.format(CERT_RELATION),
                 'blocked',
                 "'{}' missing".format(CERT_RELATION)),
                # we cannot proceed until Vault have provided server
                # certificates
                ('{}.server.certs.available'.format(CERT_RELATION),
                 'waiting',
                 "'{}' awaiting server certificate data"
                 .format(CERT_RELATION)),
            ]

        return states_to_check

    @staticmethod
    def ovn_sysconfdir():
        """Provide path to OVN system configuration."""
        return '/etc/ovn'

    def run(self, *args):
        """Run external process and return result.

        :param *args: Command name and arguments.
        :type *args: str
        :returns: Data about completed process
        :rtype: subprocess.CompletedProcess
        :raises: subprocess.CalledProcessError
        """
        cp = subprocess.run(
            args, stdout=subprocess.PIPE, stderr=subprocess.STDOUT, check=True,
            universal_newlines=True)
        ch_core.hookenv.log(cp, level=ch_core.hookenv.INFO)

    def get_certificate_requests(self):
        """Override default certificate request handler.

        We make use of OVN RBAC for authorization of writes from chassis nodes
        to the Southbound DB. The OVSDB server implementation makes use of the
        CN in the certificate to grant access to individual chassis. The
        chassis name and CN must match for this to work.
        """
        return {self.get_ovs_hostname(): {'sans': []}}

    def configure_tls(self, certificates_interface=None):
        """Override default handler prepare certs per OVNs taste.

        :param certificates_interface: A certificates relation
        :type certificates_interface: Optional[TlsRequires(reactive.Endpoint)]
        """
        # The default handler in ``OpenStackCharm`` class does the CA only
        tls_objects = self.get_certs_and_keys(
            certificates_interface=certificates_interface)
        if not tls_objects:
            # We have no configuration settings ssl_* nor a certificates
            # relation to vault.
            # Avoid LP Bug#1900457
            ch_core.hookenv.log(
                'No TLS objects available yet. Deferring TLS processing',
                level=ch_core.hookenv.DEBUG)
            return

        expected_cn = self.get_ovs_hostname()

        for tls_object in tls_objects:
            if tls_object.get('cn') != expected_cn:
                continue
            with open(self.options.ovn_ca_cert, 'w') as crt:
                chain = tls_object.get('chain')
                if chain:
                    crt.write(tls_object['ca'] + os.linesep + chain)
                else:
                    crt.write(tls_object['ca'])

            self.configure_cert(self.ovn_sysconfdir(),
                                tls_object['cert'],
                                tls_object['key'],
                                cn='host')
            break
        else:
            ch_core.hookenv.log('No certificate with CN matching hostname '
                                'configured in OVS: "{}"'
                                .format(expected_cn),
                                level=ch_core.hookenv.INFO)
            # Flag that we are not satisfied with the provided certificates
            reactive.clear_flag('certificates.available')

    @staticmethod
    def _format_addr(addr):
        """Validate and format IP address

        :param addr: IPv6 or IPv4 address
        :type addr: str
        :returns: Address string, optionally encapsulated in brackets ([])
        :rtype: str
        :raises: ValueError
        """
        ipaddr = ipaddress.ip_address(addr)
        if isinstance(ipaddr, ipaddress.IPv6Address):
            fmt = '[{}]'
        else:
            fmt = '{}'
        return fmt.format(ipaddr)

    def get_data_ip(self):
        """Get IP of interface bound to ``data`` binding.

        :returns: IP address
        :rtype: str
        """
        # juju will always return address information, regardless of actual
        # presence of space binding.
        #
        # Unpack ourself as ``network_get_primary_address`` is deprecated
        return self._format_addr(
            ch_core.hookenv.network_get(
                'data')['bind-addresses'][0]['addresses'][0]['address'])

    @staticmethod
    def get_ovs_hostname():
        """Get hostname (FQDN) from Open vSwitch.

        :returns: Hostname as configured in Open vSwitch
        :rtype: str
        :raises: KeyError
        """
        # The Open vSwitch ``ovs-ctl`` script has already done the dirty work
        # of retrieving the hosts FQDN, use it.
        #
        # In the unlikely event of the hostname not being set in the database
        # we want to error out as this will cause malfunction.
        for row in ch_ovsdb.SimpleOVSDB('ovs-vsctl').open_vswitch:
            return row['external_ids']['hostname']

    def configure_ovs_dpdk(self):
        """Configure DPDK specific bits in Open vSwitch.

        :returns: Whether something changed
        :rtype: bool
        """
        something_changed = False
        dpdk_context = os_context.OVSDPDKDeviceContext(
            bridges_key=self.bridges_key)
        opvs = ch_ovsdb.SimpleOVSDB('ovs-vsctl').open_vswitch
        other_config_fmt = 'other_config:{}'
        for row in opvs:
            for k, v in (('dpdk-lcore-mask', dpdk_context.cpu_mask()),
                         ('dpdk-socket-mem', dpdk_context.socket_memory()),
                         ('dpdk-init', 'true'),
                         ('dpdk-extra', dpdk_context.pci_whitelist()),
                         ):
                if row.get(other_config_fmt.format(k)) != v:
                    something_changed = True
                    if v:
                        opvs.set('.', other_config_fmt.format(k), v)
                    else:
                        opvs.remove('.', 'other_config', k)
        return something_changed

    def configure_ovs_hw_offload(self):
        """Configure hardware offload specific bits in Open vSwitch.

        :returns: Whether something changed
        :rtype: bool
        """
        something_changed = False
        opvs = ch_ovsdb.SimpleOVSDB('ovs-vsctl').open_vswitch
        other_config_fmt = 'other_config:{}'
        for row in opvs:
            for k, v in (('hw-offload', 'true'),
                         ('max-idle', '30000'),
                         ):
                if row.get(other_config_fmt.format(k)) != v:
                    something_changed = True
                    if v:
                        opvs.set('.', other_config_fmt.format(k), v)
                    else:
                        opvs.remove('.', 'other_config', k)
        return something_changed

    def configure_ovs(self, sb_conn, mlockall_changed):
        """Global Open vSwitch configuration tasks.

        :param sb_conn: Comma separated string of OVSDB connection methods.
        :type sb_conn: str

        Note that running this method will restart the ``openvswitch-switch``
        service if required.
        """
        if self.check_if_paused() != (None, None):
            ch_core.hookenv.log('Unit is paused, defer global Open vSwitch '
                                'configuration tasks.',
                                level=ch_core.hookenv.INFO)
            return

        if mlockall_changed:
            # NOTE(fnordahl): We need to act immediately to changes to
            # OVS_DEFAULT in-line. It is important to write config to disk
            # and perhaps restart the openvswitch-swith service prior to
            # attempting to do run-time configuration of OVS as we may have
            # to pass options to `ovs-vsctl` for `ovs-vswitchd` to run at all.
            ch_core.host.service_restart('openvswitch-switch')
        else:
            # Must make sure the service runs otherwise calls to ``ovs-vsctl``
            # will hang.
            ch_core.host.service_start('openvswitch-switch')

        restart_required = False
        # NOTE(fnordahl): Due to what is probably a bug in Open vSwitch
        # subsequent calls to ``ovs-vsctl set-ssl`` will hang indefinitely
        # Work around this by passing ``--no-wait``.
        self.run('ovs-vsctl',
                 '--no-wait',
                 'set-ssl',
                 self.options.ovn_key,
                 self.options.ovn_cert,
                 self.options.ovn_ca_cert)

        # The local ``ovn-controller`` process will retrieve information about
        # how to connect to OVN from the local Open vSwitch database.
        self.run('ovs-vsctl',
                 'set', 'open', '.',
                 'external-ids:ovn-encap-type=geneve', '--',
                 'set', 'open', '.',
                 'external-ids:ovn-encap-ip={}'
                 .format(self.get_data_ip()), '--',
                 'set', 'open', '.',
                 'external-ids:system-id={}'
                 .format(self.get_ovs_hostname()))
        self.run('ovs-vsctl',
                 'set',
                 'open',
                 '.',
                 'external-ids:ovn-remote={}'
                 .format(sb_conn))
        if self.enable_openstack:
            # OpenStack Nova expects the local OVSDB server to listen to
            # TCP port 6640 on localhost.  We use this for the OVN metadata
            # agent too, as it allows us to run it as a non-root user.
            # LP: #1852200
            target = 'ptcp:6640:127.0.0.1'
            for el in ch_ovsdb.SimpleOVSDB(
                    'ovs-vsctl').manager.find('target="{}"'.format(target)):
                break
            else:
                self.run('ovs-vsctl', '--id', '@manager',
                         'create', 'Manager', 'target="{}"'.format(target),
                         '--', 'add', 'Open_vSwitch', '.', 'manager_options',
                         '@manager')

        if self.options.enable_hardware_offload:
            restart_required = self.configure_ovs_hw_offload()
        elif self.options.enable_dpdk:
            restart_required = self.configure_ovs_dpdk()
        if restart_required:
            ch_core.host.service_restart('openvswitch-switch')

    def configure_bridges(self):
        """Configure Open vSwitch bridges ports and interfaces."""
        if self.check_if_paused() != (None, None):
            ch_core.hookenv.log('Unit is paused, defer Open vSwitch bridge '
                                'port interface configuration tasks.',
                                level=ch_core.hookenv.INFO)
            return
        bpi = os_context.BridgePortInterfaceMap(bridges_key=self.bridges_key)
        bond_config = os_context.BondConfig()
        ch_core.hookenv.log('BridgePortInterfaceMap: "{}"'.format(bpi.items()),
                            level=ch_core.hookenv.DEBUG)

        # build map of bridges to ovn networks with existing if-mapping on host
        # and at the same time build ovn-bridge-mappings string
        ovn_br_map_str = ''
        ovnbridges = collections.defaultdict(list)
        config_obm = self.config['ovn-bridge-mappings'] or ''
        for pair in sorted(config_obm.split()):
            network, bridge = pair.split(':', 1)
            if bridge in bpi:
                ovnbridges[bridge].append(network)
                if ovn_br_map_str:
                    ovn_br_map_str += ','
                ovn_br_map_str += '{}:{}'.format(network, bridge)

        bridges = ch_ovsdb.SimpleOVSDB('ovs-vsctl').bridge
        ports = ch_ovsdb.SimpleOVSDB('ovs-vsctl').port
        for bridge in bridges.find('external_ids:charm-ovn-chassis=managed'):
            # remove bridges and ports that are managed by us and no longer in
            # config
            if bridge['name'] not in bpi and bridge['name'] != 'br-int':
                ch_core.hookenv.log('removing bridge "{}" as it is no longer'
                                    'present in configuration for this unit.'
                                    .format(bridge['name']),
                                    level=ch_core.hookenv.DEBUG)
                ch_ovs.del_bridge(bridge['name'])
            else:
                for port in ports.find('external_ids:charm-ovn-chassis={}'
                                       .format(bridge['name'])):
                    if port['name'] not in bpi[bridge['name']]:
                        ch_core.hookenv.log('removing port "{}" from bridge '
                                            '"{}" as it is no longer present '
                                            'in configuration for this unit.'
                                            .format(port['name'],
                                                    bridge['name']),
                                            level=ch_core.hookenv.DEBUG)
                        ch_ovs.del_bridge_port(bridge['name'], port['name'])
        brdata = {
            'external-ids': {'charm-ovn-chassis': 'managed'},
            'protocols': 'OpenFlow13,OpenFlow15',
        }
        if self.options.enable_dpdk:
            brdata.update({'datapath-type': 'netdev'})
        else:
            brdata.update({'datapath-type': 'system'})
        # we always update the integration bridge to make sure it has settings
        # apropriate for the current charm configuration
        ch_ovs.add_bridge('br-int', brdata={
            **brdata,
            **{
                # for the integration bridge we want the datapath to await
                # controller action before adding any flows. This is to avoid
                # switching packets between isolated logical networks before
                # `ovn-controller` starts up.
                'fail-mode': 'secure',
                # Suppress in-band control flows for the integration bridge,
                # refer to ovn-architecture(7) for more details.
                'other-config': {'disable-in-band': 'true'},
            },
        })
        for br in bpi:
            if br not in ovnbridges:
                continue
            ch_ovs.add_bridge(br, brdata={
                **brdata,
                # for bridges used for external connectivity we want the
                # datapath to act like an ordinary MAC-learning switch.
                **{'fail-mode': 'standalone'},
            })
            for port in bpi[br]:
                ifdatamap = bpi.get_ifdatamap(br, port)
                ifdatamap = {
                    port: {
                        **ifdata,
                        **{'external-ids': {'charm-ovn-chassis': br}},
                    }
                    for port, ifdata in ifdatamap.items()
                }

                if len(ifdatamap) > 1:
                    ch_ovs.add_bridge_bond(br, port, list(ifdatamap.keys()),
                                           bond_config.get_ovs_portdata(port),
                                           ifdatamap)
                else:
                    ch_ovs.add_bridge_port(br, port,
                                           ifdata=ifdatamap.get(port, {}),
                                           linkup=not self.options.enable_dpdk,
                                           promisc=None,
                                           portdata={
                                               'external-ids': {
                                                   'charm-ovn-chassis': br}})

        opvs = ch_ovsdb.SimpleOVSDB('ovs-vsctl').open_vswitch
        if ovn_br_map_str:
            opvs.set('.', 'external_ids:ovn-bridge-mappings', ovn_br_map_str)
            # NOTE(fnordahl): Workaround for LP: #1848757
            opvs.set('.', 'external_ids:ovn-cms-options',
                     'enable-chassis-as-gw')
        else:
            opvs.remove('.', 'external_ids', 'ovn-bridge-mappings')
            # NOTE(fnordahl): Workaround for LP: #1848757
            opvs.remove('.', 'external_ids', 'ovn-cms-options')

    def render_nrpe(self):
        """Configure Nagios NRPE checks."""
        ch_core.hookenv.log("Rendering NRPE checks.",
                            level=ch_core.hookenv.INFO)
        hostname = nrpe.get_nagios_hostname()
        current_unit = nrpe.get_nagios_unit_name()
        # Determine if this is a subordinate unit or not
        if ch_core.hookenv.principal_unit() == ch_core.hookenv.local_unit():
            primary = True
        else:
            primary = False
        charm_nrpe = nrpe.NRPE(hostname=hostname, primary=primary)
        nrpe.add_init_service_checks(
            charm_nrpe, self.nrpe_check_services, current_unit)
        charm_nrpe.write()


class BaseTrainOVNChassisCharm(BaseOVNChassisCharm):
    """Train incarnation of the OVN Chassis base charm class."""
    abstract_class = True
    openstack_packages = ['networking-ovn-metadata-agent', 'haproxy']
    openstack_services = ['networking-ovn-metadata-agent']
    openstack_restart_map = {
        '/etc/neutron/networking_ovn_metadata_agent.ini': [
            'networking-ovn-metadata-agent']}
    nrpe_check_base_services = [
        'ovn-host',
        'ovs-vswitchd',
        'ovsdb-server']
    nrpe_check_openstack_services = [
        'networking-ovn-metadata-agent']

    @staticmethod
    def ovn_sysconfdir():
        return '/etc/openvswitch'


class BaseUssuriOVNChassisCharm(BaseOVNChassisCharm):
    """Ussuri incarnation of the OVN Chassis base charm class."""
    abstract_class = True
    openstack_packages = ['neutron-ovn-metadata-agent']
    openstack_services = ['neutron-ovn-metadata-agent']
    openstack_restart_map = {
        '/etc/neutron/neutron_ovn_metadata_agent.ini': [
            'neutron-ovn-metadata-agent']}
    nrpe_check_base_services = [
        'ovn-controller',
        'ovs-vswitchd',
        'ovsdb-server']
    nrpe_check_openstack_services = [
        'neutron-ovn-metadata-agent']<|MERGE_RESOLUTION|>--- conflicted
+++ resolved
@@ -140,31 +140,9 @@
     openstack_restart_map = {}
     nrpe_check_openstack_services = []
 
-<<<<<<< HEAD
-    def __init__(self, **kwargs):
-        """Allow augmenting behaviour on external factors."""
-        super().__init__(**kwargs)
-        # NOTE: we must initialize the packages and services variables as
-        # instance variables as we are extending them in the release
-        # specialized class instances and can not rely on class variables.
-        self.packages = ['ovn-host']
-        self.services = ['ovn-host']
-        # Note that we use the standard config render features of
-        # charms.openstack to just copy this file in place hence no
-        # service attached.
-        #
-        # The charm will configure the system-id at runtime in the
-        # ``configure_ovs`` method.  The openvswitch-switch init script will
-        # use the on-disk file on service restart.
-        self.restart_map = {
-            '/etc/openvswitch/system-id.conf': [],
-            '/etc/default/openvswitch-switch': [],
-        }
-=======
     @property
     def nrpe_check_services(self):
         """Full list of services to be monitored by nrpe.
->>>>>>> 83c23c90
 
         :returns: List of services
         :rtype: List[str]
@@ -254,7 +232,9 @@
         # ``configure_ovs`` method.  The openvswitch-switch init script will
         # use the on-disk file on service restart.
         _restart_map = {
-            '/etc/openvswitch/system-id.conf': []}
+            '/etc/openvswitch/system-id.conf': [],
+            '/etc/default/openvswitch-switch': [],
+        }
         # The ``dpdk`` system init script takes care of binding devices
         # to the driver specified in configuration at run- and boot- time.
         #
